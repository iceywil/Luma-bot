--- conflicted
+++ resolved
@@ -119,9 +119,7 @@
     const seenCursors = new Set<string>(); // Track cursors to detect loops
     const seenEventIds = new Set<string>(); // Track event IDs to detect duplicate events
 
-    console.log(
-        `Fetching all event entries from Luma calendar API (ID: ${calendarApiId})...`
-    );
+    console.log(`Fetching all event entries from Luma calendar API (ID: ${calendarApiId})...`);
 
     try {
         do {
@@ -135,11 +133,7 @@
 
             const params: Record<string, string | number> = {
                 calendar_api_id: calendarApiId,
-<<<<<<< HEAD
                 period: 'future',
-=======
-                period: "future", // Or 'all', 'past'
->>>>>>> dfd013d7
                 pagination_limit: paginationLimit,
             };
             if (cursor) {
@@ -152,7 +146,6 @@
                 params.pagination_cursor = cursor; // Use correct parameter name
             }
 
-<<<<<<< HEAD
             const apiUrl = 'https://api.lu.ma/calendar/get-items';
             console.log(`  Fetching page ${pageCount}: ${apiUrl} with params: ${JSON.stringify(params)}`);
             
@@ -169,23 +162,11 @@
                 'Sec-Fetch-Dest': 'empty',
                 'Sec-Fetch-Mode': 'cors',
                 'Sec-Fetch-Site': 'same-origin',
-=======
-            const apiUrl = "https://api.lu.ma/calendar/get-items";
-            console.log(
-                `  Fetching page: ${apiUrl} with params: ${JSON.stringify(
-                    params
-                )}`
-            );
-
-            const headers: Record<string, string> = {
-                Accept: "application/json",
->>>>>>> dfd013d7
             };
             if (cookieString) {
                 headers["cookie"] = cookieString;
             }
 
-<<<<<<< HEAD
             // Add random delay between 1-3 seconds to appear more human
             const delay = Math.floor(Math.random() * 2000) + 1000;
             console.log(`  Adding human-like delay: ${delay}ms`);
@@ -230,25 +211,6 @@
                     console.warn("  API indicates has_more=true but no next_cursor provided. Stopping pagination.");
                     break;
                 }
-=======
-            const response = await axios.get<LumaCalendarApiResponse>(apiUrl, {
-                params,
-                headers,
-            });
-
-            if (response.data && response.data.entries) {
-                allEntries = allEntries.concat(response.data.entries);
-                cursor = response.data.has_more
-                    ? response.data.next_cursor
-                    : undefined;
-                console.log(
-                    `  Fetched ${
-                        response.data.entries.length
-                    } entries. Total: ${
-                        allEntries.length
-                    }. Has more: ${!!cursor}`
-                );
->>>>>>> dfd013d7
             } else {
                 console.warn(
                     "  No entries found in API response or malformed response."
@@ -257,21 +219,10 @@
             }
         } while (cursor);
 
-<<<<<<< HEAD
         console.log(`Finished fetching after ${pageCount} pages. Total ${allEntries.length} unique event entries found.`);
         return allEntries;
     } catch (error: any) {
         console.error(`Error fetching event entries from Luma API for calendar ${calendarApiId} (stopped at page ${pageCount}):`);
-=======
-        console.log(
-            `Finished fetching. Total ${allEntries.length} event entries found.`
-        );
-        return allEntries;
-    } catch (error: any) {
-        console.error(
-            `Error fetching event entries from Luma API for calendar ${calendarApiId}:`
-        );
->>>>>>> dfd013d7
         if (error.response) {
             console.error("  Status:", error.response.status);
             console.error(
@@ -567,16 +518,12 @@
                 );
                 continue;
             }
-<<<<<<< HEAD
             
             // Add random delay between processing events (2-5 seconds)
             const eventDelay = Math.floor(Math.random() * 3000) + 2000;
             console.log(`  Adding delay between events: ${eventDelay}ms`);
             await new Promise(resolve => setTimeout(resolve, eventDelay));
             
-=======
-
->>>>>>> dfd013d7
             let success = false;
             try {
                 const eventDetails = await fetchEventDetails(eventApiId);
